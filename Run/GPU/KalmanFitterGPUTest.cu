--- conflicted
+++ resolved
@@ -37,12 +37,8 @@
             << "Options:\n"
             << "\t-h,--help\t\tShow this help message\n"
             << "\t-t,--tracks \tSpecify the number of tracks\n"
-<<<<<<< HEAD
             << "\t-e,--streams \tSpecify number of streams\n"
             << "\t-r,--threads \tSpecify the number of threads\n"
-=======
-            << "\t-r,--streams \tSpecify number of streams\n"
->>>>>>> f9b6f938
             << "\t-u,--multiple-devices \tIndicator for running on multiple GPUs (if available)\n"
             // << "\t-p,--pt \tSpecify the pt of particle\n"
             << "\t-o,--output \tIndicator for writing propagation results\n"
@@ -60,20 +56,13 @@
 int main(int argc, char *argv[]) {
   Size nTracks = 10000;
   Size nStreams = 1;
-<<<<<<< HEAD
   Size nThreads = 250;
-=======
->>>>>>> f9b6f938
   Size nDevices = 1;
   // The number of navigation surfaces
   const Size nSurfaces = 10;
   bool output = false;
   bool useSharedMemory = false;
-<<<<<<< HEAD
   bool smoothing = true;
-=======
-  bool smoothing = false;
->>>>>>> f9b6f938
   bool multiGpu = false;
   std::string device = "cpu";
   std::string machine;
@@ -91,7 +80,6 @@
         nTracks = atoi(argv[++i]);
       } else if ((arg == "-e") or (arg == "--streams")) {
         nStreams = atoi(argv[++i]);
-<<<<<<< HEAD
         if (multiGpu && nStreams > 1) {
           std::cerr << "--multiple-devices and --streams options are incompatible. Choose only one for now!" << std::endl;
           return 1;
@@ -100,14 +88,6 @@
         nThreads = atoi(argv[++i]);
     //} else if ((arg == "-p") or (arg == "--pt")) {
      //  p = atof(argv[++i]) * Acts::units::_GeV;
-=======
- 	if (multiGpu && nStreams > 1) { 
-          std::cerr << "--multiple-devices and --streams options are incompatible. Choose only one for now!" << std::endl;
-          return 1;
-        }
-        //} else if ((arg == "-p") or (arg == "--pt")) {
-        //  p = atof(argv[++i]) * Acts::units::_GeV;
->>>>>>> f9b6f938
       } else if ((arg == "-u") or (arg == "--multiple-devices")) {
         multiGpu = (atoi(argv[++i]) == 1);
         if (multiGpu) {
@@ -151,15 +131,10 @@
             << std::endl;
 
   std::cout << "Devices requested for KF: " << std::endl;
-<<<<<<< HEAD
+
   cudaDeviceProp prop;
   for (Size devId = 0; devId < nDevices; devId++) {
     GPUERRCHK(cudaSetDevice(devId));
-=======
-  for (Size devId = 0; devId < nDevices; devId++) {
-    GPUERRCHK(cudaSetDevice(devId));
-    cudaDeviceProp prop;
->>>>>>> f9b6f938
     GPUERRCHK(cudaGetDeviceProperties(&prop, devId));
     printf("   Device : %s\n", prop.name);
     int driverVersion, rtVersion;
@@ -168,7 +143,6 @@
     GPUERRCHK(cudaRuntimeGetVersion(&rtVersion));
     printf("   Cuda rt version: %i\n\n", rtVersion);
   }
-<<<<<<< HEAD
 
   if (machine.empty()) {
     if (device == "gpu") {
@@ -182,8 +156,6 @@
       return 1;
     }
   }
-=======
->>>>>>> f9b6f938
 
   Size tracksPerBlock = block.x * block.y;
 
@@ -368,11 +340,7 @@
     fitStatus[it] = false;
   }
 
-<<<<<<< HEAD
   float sec; // elapsed time in seconds
-=======
-  ActsScalar sec; // elapsed time in seconds
->>>>>>> f9b6f938
 
   // @note: prefetch the surface or not
   // cudaMemPrefetchAsync(surfaces, navigationSurfaceBytes, devId, stream[0]);
@@ -381,7 +349,7 @@
   bool useGPU = (device == "gpu");
   if (useGPU) {
     
-    auto start_fit = omp_get_wtime();
+    auto startFitTime = omp_get_wtime();
 
     // The same number of streams is available, but used either:
     // a. in parallel on the same device, OR
@@ -397,14 +365,8 @@
   
   #pragma omp parallel for num_threads(max) proc_bind(master)
   for (Size devId = 0; devId < nDevices; ++devId) {
-<<<<<<< HEAD
         auto startDeviceTime = omp_get_wtime();
- 
-=======
-   
-        auto startDeviceTime = omp_get_wtime();
-        
->>>>>>> f9b6f938
+
         // Set the corresponding device
         GPUERRCHK(cudaSetDevice(devId));
       
@@ -434,13 +396,6 @@
                              cudaMemcpyHostToDevice));
         GPUERRCHK(cudaMemcpy(d_kFitter, &kFitter, sizeof(KalmanFitterType),
                              cudaMemcpyHostToDevice));
-<<<<<<< HEAD
-=======
-      
-     //   auto memAllocTime = omp_get_wtime();
-     //   std::cout << "Time for allocating memory and copy surface and fitter on device " 
-     //     << devId << " : " << memAllocTime-startDeviceTime << std::endl;
->>>>>>> f9b6f938
        
         // If more devices are available, then there is only 1 stream per device;
         // If only 1 device is available, then there are nStreams streams used;
@@ -481,13 +436,6 @@
           GPUERRCHK(cudaMemcpyAsync(&d_fitStatus[offset], &fitStatus[offset],
                                     streamDataBytes[FitData::FitStatus],
                                     cudaMemcpyHostToDevice, stream[i]));
-<<<<<<< HEAD
-     
-=======
-       //   auto memTransfTime = omp_get_wtime();
-       //   std::cout << "Time for copy asynch memory to device  " << devId << " : " << memTransfTime-memAllocTime << std::endl;
-       
->>>>>>> f9b6f938
       //    std::cout << "prepared to launch kernel\n" << std::endl;
           // Use shared memory for one track if requested
           if (useSharedMemory) {
@@ -501,13 +449,7 @@
                 d_fitOptions, d_fitStates, d_fitPars, d_fitStatus, d_surfaces,
                 nSurfaces, streamTracks, offset);
           }
-<<<<<<< HEAD
-       
-=======
-       //   auto kernelExecTime = omp_get_wtime();
-       //   std::cout << "Time for kernel execution on device " << devId << " : " << kernelExecTime-memTransfTime << std::endl;
-      
->>>>>>> f9b6f938
+
           // copy the fitted states to host
           GPUERRCHK(cudaMemcpyAsync(&fitStates[offset * nSurfaces],
                                     &d_fitStates[offset * nSurfaces],
@@ -523,17 +465,7 @@
           GPUERRCHK(cudaMemcpyAsync(&fitStatus[offset], &d_fitStatus[offset],
                                     streamDataBytes[FitData::FitStatus],
                                     cudaMemcpyDeviceToHost, stream[i]));
-<<<<<<< HEAD
         }
-       
-=======
-      //    auto copyResTime = omp_get_wtime();
-      //    std::cout << "Time for copy asynch memory to host from device " << devId << " : " << copyResTime-kernelExecTime << std::endl;
-      
-        }
-        auto startFreeTime = omp_get_wtime();
-      
->>>>>>> f9b6f938
         GPUERRCHK(cudaPeekAtLastError());
         GPUERRCHK(cudaDeviceSynchronize());
           
@@ -552,29 +484,15 @@
           GPUERRCHK(cudaStreamDestroy(stream[i]));
         }
       
-<<<<<<< HEAD
         auto stopDeviceTime = omp_get_wtime();
      
         printf("Thread %d: Time (ms) for KF memory transfer and execution on "
                  "device %d : %f\n",
                  omp_get_thread_num(), devId, stopDeviceTime-startDeviceTime);            
-    } 
-  
-    auto end_fit = omp_get_wtime();
-    sec = end_fit - start_fit; 
-=======
-        auto stopFreeTime = omp_get_wtime();
-     //   std::cout << "Time for final sync and freeing the memory on device " << devId << " : " 
-     //   << stopFreeTime-stopFreeTime << std::endl;
-      
-        printf("Thread %d: Time (ms) for KF memory transfer and execution on "
-                 "device %d : %f\n",
-                 omp_get_thread_num(), devId, stopFreeTime-startDeviceTime);            
-    } 
-  
-    auto end_fit = omp_get_wtime();
-    sec =  (ActsScalar)(end_fit - start_fit); 
->>>>>>> f9b6f938
+    }
+
+    auto endFitTime = omp_get_wtime();
+    sec = endFitTime - startFitTime; 
     printf("Total Wall clock time (sec) for KF: %f\n", sec);
 
     // Log the execution time in seconds (not including the managed memory
